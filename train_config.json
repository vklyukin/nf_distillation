--- conflicted
+++ resolved
@@ -3,14 +3,9 @@
     "learning_rate": 0.0005,
     "optimizer": "adam",
     "n_epochs": 1000,
-<<<<<<< HEAD
     "inherit_p": true,
     "batch_size": 64,
     "num_workers": 2,
-=======
-    "batch_size": 256,
-    "num_workers": 10,
->>>>>>> 8d2876d5
     "fid_samples": 2048,
     "loss": {
         "nll": {
