architecture: glow

<<<<<<< HEAD
learning_rate: 0.001
optimizer: adamax
weight_decay: 0.
n_epochs: 1000
batch_size: 64
=======
learning_rate: 0.0005
optimizer: adam
weight_decay: 0
n_epochs: 1000
batch_size: 16
>>>>>>> 0f5f50cb

inherit_p: false

loss:
  nll:
    weight: 1.
  kd:
    name: mse
    weight: 0
  perceptual:
    name: l1
    checkpoint: /home/vdklyukin/nf_distillation/data/weights/vgg16-397923af.pth
    weight: 0

seed: 42

gpus: 1
num_workers: 10

fid_samples: 2048
inception_checkpoint: /home/vdklyukin/nf_distillation/data/weights/inception_v3.pth

to_test: false
track_grad_norm: false
roc_auc: false

neptune:
  project_name: vklyukin/norm-flows
  experiment_name: distillation
  tags:
    - celeba
<<<<<<< HEAD
    - student
    - 8_bits
=======
    - teacher
    - grad_clipping
>>>>>>> 0f5f50cb
<|MERGE_RESOLUTION|>--- conflicted
+++ resolved
@@ -1,18 +1,10 @@
 architecture: glow
 
-<<<<<<< HEAD
 learning_rate: 0.001
 optimizer: adamax
 weight_decay: 0.
 n_epochs: 1000
 batch_size: 64
-=======
-learning_rate: 0.0005
-optimizer: adam
-weight_decay: 0
-n_epochs: 1000
-batch_size: 16
->>>>>>> 0f5f50cb
 
 inherit_p: false
 
@@ -44,10 +36,5 @@
   experiment_name: distillation
   tags:
     - celeba
-<<<<<<< HEAD
     - student
-    - 8_bits
-=======
-    - teacher
-    - grad_clipping
->>>>>>> 0f5f50cb
+    - 8_bits