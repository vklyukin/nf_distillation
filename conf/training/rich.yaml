--- conflicted
+++ resolved
@@ -10,17 +10,10 @@
 
 loss:
   nll:
-<<<<<<< HEAD
-    weight: 1
-  kd:
-    name: mse
-    weight: 0.
-=======
     weight: 0.95
   kd:
     name: mse
     weight: 0.05
->>>>>>> 13a0fb5e
   perceptual:
     name: l1
     weight: 0.
@@ -40,13 +33,7 @@
   experiment_name: tabular
   tags:
     - rich
-<<<<<<< HEAD
-    - teacher
-    - small
-    - weights
-=======
     - student
     - small
     - distillation
-    - 4_multiplier
->>>>>>> 13a0fb5e
+    - 4_multiplier